from libc.math cimport exp, atan, tan, sin, acos, cos, fabs, sqrt, M_PI

EPS = 1e-12

cdef class SoilMoistureDeficitStore:
    # Current soil moisture deficit
    # Units: mm
    cdef public double[:] initial_upper_deficit
    cdef public double[:] initial_lower_deficit
    cdef public double[:] upper_deficit
    cdef public double[:] lower_deficit

    # A fixed fraction of precipitation that bypasses the soil horizon even during periods of soil moisture deficit
    # Units: % [0, 1]
    cdef public double direct_percolation

    # Value of deficit above which evaporation occurs at a reduced rate
    # Units: mm
    cdef public double potential_drying_constant

    # The reduced rate at which soil moisture is evaporated once the potential drying constant has been exceeded
    # Units: mm/mm
    cdef public double gradient_drying_curve


    def __init__(self, double[:] initial_upper_deficit, double[:] initial_lower_deficit, **kwargs):
        self.initial_upper_deficit = initial_upper_deficit
        self.initial_lower_deficit = initial_lower_deficit
        self.reset()

        self.direct_percolation = kwargs.pop('direct_percolation', 0.0)
        self.potential_drying_constant = kwargs.pop('potential_drying_constant', 0.0)
        self.gradient_drying_curve = kwargs.pop('gradient_drying_curve', 1.0)

    cpdef reset(self):
        self.upper_deficit = self.initial_upper_deficit.copy()
        self.lower_deficit = self.initial_lower_deficit.copy()

    cpdef step(self, double[:] rainfall, double[:] pet, double[:] percolation):
        """
        Step the soil moisture store one day.

        :param rainfall: memoryview of rainfall in mm/day
        :param pet: memoryview of PET in mm/day
        :param percolation: memoryview of outputted total percolation from the SoilMositureDeficitStore
        """

        cdef int i
        cdef int n = self.upper_deficit.shape[0]
        cdef double effective_rainfall, direct_percolation

        for i in range(n):
            percolation[i] = 0.0

            # Effective rainfall = rainfall less PET
            effective_rainfall = rainfall[i] - pet[i]

            # The effective_rainfall variable is consumed (reduced) by the following processes to determine if there
            # is a net saturated percolation at the end.

            if effective_rainfall > 0.0:
                # Wetting
                # First calculate direct percolation, this proportion bypasses the store entirely
                direct_percolation = effective_rainfall * self.direct_percolation
                percolation[i] += direct_percolation
                effective_rainfall -= direct_percolation

                # Upper deficit replenishes first
                if self.upper_deficit[i] > effective_rainfall:
                    # Upper deficit greater than the effective rainfall, reduce the deficit
                    self.upper_deficit[i] -= effective_rainfall
                    effective_rainfall = 0.0
                elif self.upper_deficit[i] > 0.0:
                    # Upper deficit smaller than effective rainfall. Upper deficit is removed, and effective rainfall
                    # reduced. Any excess can reduce deficit in lower store
                    effective_rainfall -= self.upper_deficit[i]
                    self.upper_deficit[i] = 0.0

                # If there is remaining effective rainfall, then reduce any lower deficits
                if effective_rainfall > 0.0:
                    if self.lower_deficit[i] > effective_rainfall:
                        # Lower deficit greater than the remaining effective rainfall, reduce the deficit
                        self.lower_deficit[i] -= effective_rainfall
                        effective_rainfall = 0.0
                    elif self.lower_deficit[i] > 0.0:
                        # Lower deficit smaller than remaining effective rainfall. Lower deficit is removed, and
                        # effective rainfall is reduced. Any excess can contribute to saturated percolation
                        effective_rainfall -= self.lower_deficit[i]
                        self.lower_deficit[i] = 0.0

                # If there is still any remaining effective rainfall, then it is saturated percolation
                if effective_rainfall > 0.0:
                    percolation[i] += effective_rainfall

            else:
                # Drying
                if self.upper_deficit[i] < self.potential_drying_constant + effective_rainfall:
                    # Upper deficit sufficiently less than the PDC threshold, just increase the deficit
                    self.upper_deficit[i] -= effective_rainfall
                    effective_rainfall = 0.0
                elif self.upper_deficit[i] < self.potential_drying_constant:
                    # Upper deficit near to PDC threshold
                    effective_rainfall += self.potential_drying_constant - self.upper_deficit[i]
                    self.upper_deficit[i] = self.potential_drying_constant

                # if there is remaining negative effective rainfall dry the lower store at reduced rate
                if effective_rainfall < 0.0:
                    # there is no limit to the size of the lower store
                    self.lower_deficit[i] -= effective_rainfall * self.gradient_drying_curve

    property size:
        def __get__(self):
            return self.initial_upper_deficit.shape[0]

cdef class LinearStore:
    # Current outflow of the store at the beginning of a time-step of the linear store
    cdef public double[:] initial_outflow
    cdef public double[:] previous_outflow

    # Represents temporary storage in the unsaturated zone
    # Units: days
    cdef public double linear_storage_constant

    def __init__(self, double[:] initial_outflow, **kwargs):
        self.initial_outflow = initial_outflow
        self.reset()

        self.linear_storage_constant = kwargs.pop('linear_storage_constant', 1.0)
        if self.linear_storage_constant <= EPS:
            raise ValueError("Invalid value for linear storage constant. Must be >= 0.0")

    cpdef reset(self):
        self.previous_outflow = self.initial_outflow.copy()

    cpdef step(self, double[:] inflow, double[:] outflow):
        """
        """

        cdef double b
        try:
            b = exp(-1.0/self.linear_storage_constant)
        except ZeroDivisionError:
            b = 0.0

        cdef int i
        cdef int n = self.previous_outflow.shape[0]
        for i in range(n):
            # Calculate outflow from this store as the average over the timestep
            outflow[i] = inflow[i] - self.linear_storage_constant*(inflow[i] - self.previous_outflow[i])*(1.0 - b)
            # Record the end of timestep flow ready for the next timestep
            if self.previous_outflow[i] < 1e-9:
                self.previous_outflow[i] = 1e-8
            else:
                self.previous_outflow[i] = inflow[i] - (inflow[i] - self.previous_outflow[i])*b

    property size:
        def __get__(self):
            return self.previous_outflow.shape[0]


cdef class NonLinearStore:
    # Current volume of the linear store
    cdef public double[:] initial_outflow
    cdef public double[:] previous_outflow

    # Represents storage in the saturated zone/aquifer
    # Units: days km^{-2}
    cdef public double nonlinear_storage_constant

    def __init__(self, double[:] initial_outflow, **kwargs):
        self.initial_outflow = initial_outflow
        self.reset()

        self.nonlinear_storage_constant = kwargs.pop('nonlinear_storage_constant', 1.0)
<<<<<<< HEAD
        if self.nonlinear_storage_constant < 0.0:
            raise ValueError("Invalid value for nonlinear storage constant. Must be >= 0.0")
=======
        if self.nonlinear_storage_constant <= EPS:
            raise ValueError("Invalid value for nonlinear storage constant. Must be > 0.0")
>>>>>>> b0211176

    cpdef reset(self):
        self.previous_outflow = self.initial_outflow.copy()

    cpdef step(self, double[:] inflow, double[:] outflow):
        """
        """
        cdef double a, b, V, t
        # TODO variable time-step
        cdef double T = 1.0
        cdef double ZERO = 1e-9
        cdef double Q2
        cdef int i
        cdef int n = self.previous_outflow.shape[0]
        for i in range(n):
            if self.nonlinear_storage_constant < ZERO:
                outflow[i] = inflow[i]
                continue

            if self.previous_outflow[i] > 0.0:
                if inflow[i] < -ZERO:
                    # Case (b)
                    a = atan(sqrt(-self.previous_outflow[i]/inflow[i]))
                    a -= sqrt(-inflow[i]/self.nonlinear_storage_constant)
                    if a > 0.0:
                        Q2 = -inflow[i]*tan(a)**2
                    else:
                        Q2 = 0.0
                elif inflow[i] > ZERO:
                    # Case (c)
                    a = sqrt(self.previous_outflow[i]) - sqrt(inflow[i])
                    a /= sqrt(self.previous_outflow[i]) + sqrt(inflow[i])

                    b = -2.0*T*sqrt(inflow[i]/self.nonlinear_storage_constant)

                    Q2 = inflow[i]*((1 + a*exp(b)) / (1 - a*exp(b)))**2
                else:
                    # Case (a)  inflow[i] == 0.0
                    Q2 = self.nonlinear_storage_constant
                    Q2 /= (sqrt(self.nonlinear_storage_constant/self.previous_outflow[i]) + T)**2
            else:
                # Case (d) - less than zero initial outflow
                # Ensure the sqrt is done with a +ve number (or zero)

                V = -sqrt(fabs(self.previous_outflow[i])*self.nonlinear_storage_constant)
                V += inflow[i]*T

                if V > 0.0:
                    # New volume means flow will return after a period of time, t
                    t = T - V/inflow[i]

                    # Wilby (1994) is unclear what 'a' should be in case (d)
                    # Testing reveals it should be unity.
                    a = 1.0
                    b = -2.0*(T - t)*sqrt(inflow[i]/self.nonlinear_storage_constant)

                    Q2 = inflow[i]*((1 - a*exp(b)) / (1 + a*exp(b)))**2
                else:
                    Q2 = 0.0

            # Wilby 1994 gives no analytical solution to the mean flow in a timestep, therefore set the outflow
            # for this timestep as the average of the outflow at beginning and end of timestep
            outflow[i] = (self.previous_outflow[i]+Q2)/2.0
            # Update previous outflow for next time-step
            self.previous_outflow[i] = Q2

    property size:
        def __get__(self):
            return self.previous_outflow.shape[0]

cdef class SubCatchment:
    cdef public basestring name
    cdef readonly SoilMoistureDeficitStore soil_store
    cdef readonly LinearStore linear_store
    cdef readonly NonLinearStore nonlinear_store
    cdef public float area

    def __init__(self, area, double[:] initial_upper_deficit, double[:] initial_lower_deficit,
                 double[:] initial_linear_outflow, double[:] initial_nonlinear_outflow, **kwargs):
        self.area = area
        self.name = kwargs.pop('name', '')
        self.soil_store = SoilMoistureDeficitStore(initial_upper_deficit, initial_lower_deficit, **kwargs)

        linear_storage_constant = kwargs.pop('linear_storage_constant', None)
        # Check for a small linear storage coefficient.
        if linear_storage_constant is not None:
            if linear_storage_constant < EPS:
                import warnings
                warnings.warn('Small or zero linear_storage_constant is invalid. Assuming no linear store.')
                linear_storage_constant = None

        if linear_storage_constant is not None:
            self.linear_store = LinearStore(initial_linear_outflow,
                                            linear_storage_constant=linear_storage_constant,
                                            **kwargs)
        else:
            self.linear_store = None

        nonlinear_storage_constant = kwargs.pop('nonlinear_storage_constant', None)
        # Check for a small non-linear storage coefficient.
        if nonlinear_storage_constant is not None:
            if nonlinear_storage_constant < EPS:
                import warnings
                warnings.warn('Small or zero nonlinear_storage_constant is invalid. Assuming no non-linear store.')
                nonlinear_storage_constant = None

        if nonlinear_storage_constant is not None:
            self.nonlinear_store = NonLinearStore(initial_nonlinear_outflow,
                                                  nonlinear_storage_constant=nonlinear_storage_constant,
                                                  **kwargs)
        else:
            self.nonlinear_store = None


    cpdef reset(self):
        self.soil_store.reset()
        if self.linear_store is not None:
            self.linear_store.reset()
        if self.nonlinear_store is not None:
            self.nonlinear_store.reset()

    cpdef int step(self, double[:] rainfall, double[:] pet, double[:] percolation, double[:] outflow) except -1:
        """ Step the subcatchment one timestep
        """
        cdef int i
        cdef int n = self.size

        self.soil_store.step(rainfall, pet, percolation)

        if self.linear_store is not None:
            self.linear_store.step(percolation, outflow)
        else:
            # if there is no linear storage percolation becomes outflow
            for i in range(n):
                outflow[i] = percolation[i]

        for i in range(n):
            outflow[i] *= self.area

        if self.nonlinear_store is not None:
            self.nonlinear_store.step(outflow, outflow)
        return 0

    property size:
        def __get__(self):
            if self.linear_store is not None:
                return self.linear_store.size
            elif self.nonlinear_store is not None:
                return self.nonlinear_store.size
            else:
                return self.soil_store.size

cdef class Catchment:
    def __init__(self, subcatchments, name=''):
        if not all(sc.size == subcatchments[0].size for sc in subcatchments):
            raise ValueError('Subcatchments must all be the same size.')

        self.subcatchments = list(subcatchments)
        self.name = name

    cpdef reset(self):
        for subcatchment in self.subcatchments:
            subcatchment.reset()

    cpdef int step(self, double[:] rainfall, double[:] pet, double[:, :] percolation, double[:, :] outflow) except -1:
        """ Step the catchment one timestep
        """
        cdef int i
        cdef SubCatchment subcatchment
        for i, subcatchment in enumerate(self.subcatchments):
            subcatchment.step(rainfall, pet, percolation[i, :], outflow[i, :])

        return 0

    property size:
        def __get__(self):
            return self.subcatchments[0].size

cpdef double declination(int day_of_year):
    """
    Declination, the angular position of the sun at solar noon (i.e., when the sun is on the
    local meridian) with respect to the plane of the equator, north positive; −23.45 deg ≤ δ ≤ 23.45 deg

    Reference,
        Duffie & Beckman, Solar Engineering of Thermal Processes (Fourth Edition), 2013
            Equation 1.6.1a

    """
    return M_PI*(23.45/180.0) * sin(2*M_PI*(284 + day_of_year)/365)


cpdef double sunset_hour_angle(double latitude, double declination):
    """

    Reference,
        Duffie & Beckman, Solar Engineering of Thermal Processes (Fourth Edition), 2013
            Equation 1.6.10
    """
    return acos(-tan(latitude)*tan(declination))


cpdef double daily_extraterrestrial_radiation(int day_of_year, double latitude, double declination,
                                              double sunset_hour_angle):
    """
    Compute daily total extraterrestrial radiation in MJ m-2 day-1

    Reference,
        Duffie & Beckman, Solar Engineering of Thermal Processes (Fourth Edition), 2013
            Equation 1.10.3
    """
    cdef double solar_constant = 1367  # W/m2

    cdef double H = 24 * 3600 * solar_constant / M_PI
    H *= 1 + 0.033*cos(2*M_PI*day_of_year/365)
    H *= cos(latitude)*cos(declination)*sin(sunset_hour_angle) + sunset_hour_angle*sin(latitude)*sin(declination)
    return H/1e6  # Convert to MJ m-2 day-1


cpdef pet_oudin(int day_of_year, double latitude, double[:] temperature, double[:] pet):
    """ Estimate PET using the formula propsed by Oudin (2005)

    This model uses daily mean temperature to estimate PET based on the Julien day of year and latitude. The later
    are used to estimate extraterrestrial solar radiation.

    Reference,
        Ludovic Oudin et al, Which potential evapotranspiration input for a lumped rainfall–runoff model?:
        Part 2—Towards a simple and efficient potential evapotranspiration model for rainfall–runoff modelling,
        Journal of Hydrology, Volume 303, Issues 1–4, 1 March 2005, Pages 290-306, ISSN 0022-1694,
        http://dx.doi.org/10.1016/j.jhydrol.2004.08.026.
        (http://www.sciencedirect.com/science/article/pii/S0022169404004056)

    """
    cdef int i
    cdef double dec, w, R
    cdef double gamma = 2.45 # the latent heat flux (MJ kg−1)
    cdef double rho = 1000.0 # density of water (kg m-3)

    # Calculate the extraterrestrial radiation for all temperature estimates
    dec = declination(day_of_year)
    w = sunset_hour_angle(latitude, dec)
    R = daily_extraterrestrial_radiation(day_of_year, latitude, dec, w)

    for i in range(temperature.shape[0]):
        if temperature[i] > -5.0:
            pet[i] = R/(gamma*rho)
            pet[i] *= (temperature[i] + 5.0)/100.0
            pet[i] *= 1000.0  # m/day -> mm/day
        else:
            pet[i] = 0.0


cdef class OudinCatchment:
    """
    """
    def __init__(self, subcatchments, double latitude, name=''):
        self.latitude = latitude
        self.subcatchments = list(subcatchments)
        self.name = name

    cpdef int step(self, int day_of_year, double[:] rainfall, double[:] temperature, double[:] pet,
               double[:, :] percolation, double[:, :] outflow) except -1:
        """ Step the catchment one timestep

        This method overloadds Catchment.step to pre-calculate PET
        """
        cdef int i
        cdef SubCatchment subcatchment
        # Calculate PET first
        pet_oudin(day_of_year, self.latitude, temperature, pet)

        for i, subcatchment in enumerate(self.subcatchments):
            subcatchment.step(rainfall, pet, percolation[i, :], outflow[i, :])

        return 0

    property size:
        def __get__(self):
            return self.subcatchments[0].size<|MERGE_RESOLUTION|>--- conflicted
+++ resolved
@@ -172,16 +172,13 @@
         self.reset()
 
         self.nonlinear_storage_constant = kwargs.pop('nonlinear_storage_constant', 1.0)
-<<<<<<< HEAD
         if self.nonlinear_storage_constant < 0.0:
             raise ValueError("Invalid value for nonlinear storage constant. Must be >= 0.0")
-=======
-        if self.nonlinear_storage_constant <= EPS:
-            raise ValueError("Invalid value for nonlinear storage constant. Must be > 0.0")
->>>>>>> b0211176
+
 
     cpdef reset(self):
         self.previous_outflow = self.initial_outflow.copy()
+
 
     cpdef step(self, double[:] inflow, double[:] outflow):
         """
