--- conflicted
+++ resolved
@@ -119,15 +119,13 @@
     cpdef step(self, double[:] inflow, double[:] outflow):
         """
         """
-<<<<<<< HEAD
+
         cdef double b
         try:
-            b = np.exp(-1.0/self.linear_storage_constant)
+            b = exp(-1.0/self.linear_storage_constant)
         except ZeroDivisionError:
             b = 0.0
-=======
-        cdef double b = exp(-1.0/self.linear_storage_constant)
->>>>>>> 07f21b23
+
         cdef int i
         cdef int n = self.previous_outflow.shape[0]
         for i in range(n):
