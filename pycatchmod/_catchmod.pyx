from libc.math cimport exp, atan, tan, sin, acos, cos, fabs, sqrt, M_PI

EPS = 1e-12

cdef class SoilMoistureDeficitStore:
    # Current soil moisture deficit
    # Units: mm
    cdef public double[:] upper_deficit
    cdef public double[:] lower_deficit

    # A fixed fraction of precipitation that bypasses the soil horizon even during periods of soil moisture deficit
    # Units: % [0, 1]
    cdef public double direct_percolation

    # Value of deficit above which evaporation occurs at a reduced rate
    # Units: mm
    cdef public double potential_drying_constant

    # The reduced rate at which soil moisture is evaporated once the potential drying constant has been exceeded
    # Units: mm/mm
    cdef public double gradient_drying_curve


    def __init__(self, double[:] initial_upper_deficit, double[:] initial_lower_deficit, **kwargs):
        self.upper_deficit = initial_upper_deficit
        self.lower_deficit = initial_lower_deficit

        self.direct_percolation = kwargs.pop('direct_percolation', 0.0)
        self.potential_drying_constant = kwargs.pop('potential_drying_constant', 0.0)
        self.gradient_drying_curve = kwargs.pop('gradient_drying_curve', 1.0)

    cpdef step(self, double[:] rainfall, double[:] pet, double area, double[:] percolation):
        """
        Step the soil moisture store one day.

        :param rainfall: memoryview of rainfall in mm/day
        :param pet: memoryview of PET in mm/day
        :param percolation: memoryview of outputted total percolation from the SoilMositureDeficitStore
        """

        cdef int i
        cdef int n = self.upper_deficit.shape[0]
        cdef double effective_rainfall, direct_percolation

        for i in range(n):
            percolation[i] = 0.0

            # Effective rainfall = rainfall less PET
            effective_rainfall = rainfall[i] - pet[i]

            # The effective_rainfall variable is consumed (reduced) by the following processes to determine if there
            # is a net saturated percolation at the end.

            if effective_rainfall > 0.0:
                # Wetting
                # First calculate direct percolation, this proportion bypasses the store entirely
                direct_percolation = effective_rainfall * self.direct_percolation
                percolation[i] += direct_percolation
                effective_rainfall -= direct_percolation

                # Upper deficit replenishes first
                if self.upper_deficit[i] > effective_rainfall:
                    # Upper deficit greater than the effective rainfall, reduce the deficit
                    self.upper_deficit[i] -= effective_rainfall
                    effective_rainfall = 0.0
                elif self.upper_deficit[i] > 0.0:
                    # Upper deficit smaller than effective rainfall. Upper deficit is removed, and effective rainfall
                    # reduced. Any excess can reduce deficit in lower store
                    effective_rainfall -= self.upper_deficit[i]
                    self.upper_deficit[i] = 0.0

                # If there is remaining effective rainfall, then reduce any lower deficits
                if effective_rainfall > 0.0:
                    if self.lower_deficit[i] > effective_rainfall:
                        # Lower deficit greater than the remaining effective rainfall, reduce the deficit
                        self.lower_deficit[i] -= effective_rainfall
                        effective_rainfall = 0.0
                    elif self.lower_deficit[i] > 0.0:
                        # Lower deficit smaller than remaining effective rainfall. Lower deficit is removed, and
                        # effective rainfall is reduced. Any excess can contribute to saturated percolation
                        effective_rainfall -= self.lower_deficit[i]
                        self.lower_deficit[i] = 0.0

                # If there is still any remaining effective rainfall, then it is saturated percolation
                if effective_rainfall > 0.0:
                    percolation[i] += effective_rainfall

            else:
                # Drying
                if self.upper_deficit[i] < self.potential_drying_constant + effective_rainfall:
                    # Upper deficit sufficiently less than the PDC threshold, just increase the deficit
                    self.upper_deficit[i] -= effective_rainfall
                    effective_rainfall = 0.0
                elif self.upper_deficit[i] < self.potential_drying_constant:
                    # Upper deficit near to PDC threshold
                    effective_rainfall += self.potential_drying_constant - self.upper_deficit[i]
                    self.upper_deficit[i] = self.potential_drying_constant

                # if there is remaining negative effective rainfall dry the lower store at reduced rate
                if effective_rainfall < 0.0:
                    # there is no limit to the size of the lower store
                    self.lower_deficit[i] -= effective_rainfall * self.gradient_drying_curve

cdef class LinearStore:
    # Current outflow of the store at the beginning of a time-step of the linear store
    cdef public double[:] previous_outflow

    # Represents temporary storage in the unsaturated zone
    # Units: days
    cdef public double linear_storage_constant

    def __init__(self, double[:] initial_outflow, **kwargs):
        self.previous_outflow = initial_outflow

        self.linear_storage_constant = kwargs.pop('linear_storage_constant', 1.0)
        if self.linear_storage_constant < 0.0:
            raise ValueError("Invalid value for linear storage constant. Must be >= 0.0")

    cpdef step(self, double[:] inflow, double[:] outflow):
        """
        """

        cdef double b
        try:
            b = exp(-1.0/self.linear_storage_constant)
        except ZeroDivisionError:
            b = 0.0

        cdef int i
        cdef int n = self.previous_outflow.shape[0]
        for i in range(n):
            # Calculate outflow from this store as the average over the timestep
            outflow[i] = inflow[i] - self.linear_storage_constant*(inflow[i] - self.previous_outflow[i])*(1.0 - b)
            # Record the end of timestep flow ready for the next timestep
            if self.previous_outflow[i] < 1e-9:
                self.previous_outflow[i] = 1e-8
            else:
                self.previous_outflow[i] = inflow[i] - (inflow[i] - self.previous_outflow[i])*b

    property size:
        def __get__(self):
            return self.previous_outflow.shape[0]


cdef class NonLinearStore:
    # Current volume of the linear store
    cdef public double[:] previous_outflow

    # Represents storage in the saturated zone/aquifer
    # Units: days km^{-2}
    cdef public double nonlinear_storage_constant

    def __init__(self, double[:] initial_outflow, **kwargs):
        self.previous_outflow = initial_outflow

        self.nonlinear_storage_constant = kwargs.pop('nonlinear_storage_constant', 1.0)
        if self.nonlinear_storage_constant == 0.0:
            raise ValueError("Invalid value for nonlinear storage constant. Must be > 0.0")

    cpdef step(self, double[:] inflow, double[:] outflow):
        """
        """
        cdef double a, b, V, t
        # TODO variable time-step
        cdef double T = 1.0
        cdef double ZERO = 1e-9
        cdef double Q2
        cdef int i
        cdef int n = self.previous_outflow.shape[0]
        for i in range(n):

            if self.previous_outflow[i] > 0.0:
<<<<<<< HEAD
                if inflow[i] < -1e-6:
=======
                if inflow[i] < -ZERO:
>>>>>>> 2ebf17e7
                    # Case (b)
                    a = atan(sqrt(-self.previous_outflow[i]/inflow[i]))
                    a -= sqrt(-inflow[i]/self.nonlinear_storage_constant)
                    if a > 0.0:
                        Q2 = -inflow[i]*tan(a)**2
                    else:
                        Q2 = 0.0
<<<<<<< HEAD
                elif inflow[i] > 1e-6:
=======
                elif inflow[i] > ZERO:
>>>>>>> 2ebf17e7
                    # Case (c)
                    a = sqrt(self.previous_outflow[i]) - sqrt(inflow[i])
                    a /= sqrt(self.previous_outflow[i]) + sqrt(inflow[i])

                    b = -2.0*T*sqrt(inflow[i]/self.nonlinear_storage_constant)

                    Q2 = inflow[i]*((1 + a*exp(b)) / (1 - a*exp(b)))**2
                else:
                    # Case (a)  inflow[i] == 0.0
                    Q2 = self.nonlinear_storage_constant
                    Q2 /= (sqrt(self.nonlinear_storage_constant/self.previous_outflow[i]) + T)**2
            else:
                # Case (d) - less than zero initial outflow
                # Ensure the sqrt is done with a +ve number (or zero)

                V = -sqrt(fabs(self.previous_outflow[i])*self.nonlinear_storage_constant)
                V += inflow[i]*T

                if V > 0.0:
                    # New volume means flow will return after a period of time, t
                    t = T - V/inflow[i]

                    # Wilby (1994) is unclear what 'a' should be in case (d)
                    # Testing reveals it should be unity.
                    a = 1.0
                    b = -2.0*(T - t)*sqrt(inflow[i]/self.nonlinear_storage_constant)

                    Q2 = inflow[i]*((1 - a*exp(b)) / (1 + a*exp(b)))**2
                else:
                    Q2 = 0.0

            # Wilby 1994 gives no analytical solution to the mean flow in a timestep, therefore set the outflow
            # for this timestep as the average of the outflow at beginning and end of timestep
            outflow[i] = (self.previous_outflow[i]+Q2)/2.0
            # Update previous outflow for next time-step
            self.previous_outflow[i] = Q2

    property size:
        def __get__(self):
            return self.previous_outflow.shape[0]

cdef class SubCatchment:
    cdef public basestring name
    cdef SoilMoistureDeficitStore _soil
    cdef LinearStore _linear
    cdef NonLinearStore _nonlinear
    cdef float area

    def __init__(self, area, double[:] initial_upper_deficit, double[:] initial_lower_deficit,
                 double[:] initial_linear_outflow, double[:] initial_nonlinear_outflow, **kwargs):
        self.area = area
        self.name = kwargs.pop('name', '')
        self._soil = SoilMoistureDeficitStore(initial_upper_deficit, initial_lower_deficit, **kwargs)
        self._linear = LinearStore(initial_linear_outflow, **kwargs)
        self._nonlinear = NonLinearStore(initial_nonlinear_outflow, **kwargs)

        if self._linear.size != self._nonlinear.size:
            raise ValueError('Initial conditions for linear and non-linear store are different sizes.')

    cpdef int step(self, double[:] rainfall, double[:] pet, double[:] percolation, double[:] outflow) except -1:
        """ Step the subcatchment one timestep
        """
        cdef int i
        cdef int n = self.size

        self._soil.step(rainfall, pet, self.area, percolation)
        self._linear.step(percolation, outflow)
        for i in range(n):
            outflow[i] *= self.area

        self._nonlinear.step(outflow, outflow)
        return 0

    property size:
        def __get__(self):
            return self._linear.size

    property soil_store:
        def __get__(self):
            return self._soil

    property linear_store:
        def __get__(self):
            return self._linear

    property nonlinear_store:
        def __get__(self):
            return self._nonlinear

cdef class Catchment:
    def __init__(self, subcatchments, name=''):
        if not all(sc.size == subcatchments[0].size for sc in subcatchments):
            raise ValueError('Subcatchments must all be the same size.')

        self.subcatchments = list(subcatchments)
        self.name = name

    cpdef int step(self, double[:] rainfall, double[:] pet, double[:, :] percolation, double[:, :] outflow) except -1:
        """ Step the catchment one timestep
        """
        cdef int i
        cdef SubCatchment subcatchment
        for i, subcatchment in enumerate(self.subcatchments):
            subcatchment.step(rainfall, pet, percolation[i, :], outflow[i, :])

        return 0

    property size:
        def __get__(self):
            return self.subcatchments[0].size

cpdef double declination(int day_of_year):
    """
    Declination, the angular position of the sun at solar noon (i.e., when the sun is on the
    local meridian) with respect to the plane of the equator, north positive; −23.45 deg ≤ δ ≤ 23.45 deg

    Reference,
        Duffie & Beckman, Solar Engineering of Thermal Processes (Fourth Edition), 2013
            Equation 1.6.1a

    """
    return M_PI*(23.45/180.0) * sin(2*M_PI*(284 + day_of_year)/365)


cpdef double sunset_hour_angle(double latitude, double declination):
    """

    Reference,
        Duffie & Beckman, Solar Engineering of Thermal Processes (Fourth Edition), 2013
            Equation 1.6.10
    """
    return acos(-tan(latitude)*tan(declination))


cpdef double daily_extraterrestrial_radiation(int day_of_year, double latitude, double declination,
                                              double sunset_hour_angle):
    """
    Compute daily total extraterrestrial radiation in MJ m-2 day-1

    Reference,
        Duffie & Beckman, Solar Engineering of Thermal Processes (Fourth Edition), 2013
            Equation 1.10.3
    """
    cdef double solar_constant = 1367  # W/m2

    cdef double H = 24 * 3600 * solar_constant / M_PI
    H *= 1 + 0.033*cos(2*M_PI*day_of_year/365)
    H *= cos(latitude)*cos(declination)*sin(sunset_hour_angle) + sunset_hour_angle*sin(latitude)*sin(declination)
    return H/1e6  # Convert to MJ m-2 day-1


cpdef pet_oudin(int day_of_year, double latitude, double[:] temperature, double[:] pet):
    """ Estimate PET using the formula propsed by Oudin (2005)

    This model uses daily mean temperature to estimate PET based on the Julien day of year and latitude. The later
    are used to estimate extraterrestrial solar radiation.

    Reference,
        Ludovic Oudin et al, Which potential evapotranspiration input for a lumped rainfall–runoff model?:
        Part 2—Towards a simple and efficient potential evapotranspiration model for rainfall–runoff modelling,
        Journal of Hydrology, Volume 303, Issues 1–4, 1 March 2005, Pages 290-306, ISSN 0022-1694,
        http://dx.doi.org/10.1016/j.jhydrol.2004.08.026.
        (http://www.sciencedirect.com/science/article/pii/S0022169404004056)

    """
    cdef int i
    cdef double dec, w, R
    cdef double gamma = 2.45 # the latent heat flux (MJ kg−1)
    cdef double rho = 1000.0 # density of water (kg m-3)

    # Calculate the extraterrestrial radiation for all temperature estimates
    dec = declination(day_of_year)
    w = sunset_hour_angle(latitude, dec)
    R = daily_extraterrestrial_radiation(day_of_year, latitude, dec, w)

    for i in range(temperature.shape[0]):
        if temperature[i] > -5.0:
            pet[i] = R/(gamma*rho)
            pet[i] *= (temperature[i] + 5.0)/100.0
            pet[i] *= 1000.0  # m/day -> mm/day
        else:
            pet[i] = 0.0


cdef class OudinCatchment:
    """
    """
    def __init__(self, subcatchments, double latitude):
        self.latitude = latitude
        self.subcatchments = list(subcatchments)

    cpdef int step(self, int day_of_year, double[:] rainfall, double[:] temperature, double[:] pet,
               double[:, :] percolation, double[:, :] outflow) except -1:
        """ Step the catchment one timestep

        This method overloadds Catchment.step to pre-calculate PET
        """
        cdef int i
        cdef SubCatchment subcatchment
        # Calculate PET first
        pet_oudin(day_of_year, self.latitude, temperature, pet)

        for i, subcatchment in enumerate(self.subcatchments):
            subcatchment.step(rainfall, pet, percolation[i, :], outflow[i, :])

        return 0

    property size:
        def __get__(self):
            return self.subcatchments[0].size


<|MERGE_RESOLUTION|>--- conflicted
+++ resolved
@@ -170,11 +170,7 @@
         for i in range(n):
 
             if self.previous_outflow[i] > 0.0:
-<<<<<<< HEAD
-                if inflow[i] < -1e-6:
-=======
                 if inflow[i] < -ZERO:
->>>>>>> 2ebf17e7
                     # Case (b)
                     a = atan(sqrt(-self.previous_outflow[i]/inflow[i]))
                     a -= sqrt(-inflow[i]/self.nonlinear_storage_constant)
@@ -182,11 +178,7 @@
                         Q2 = -inflow[i]*tan(a)**2
                     else:
                         Q2 = 0.0
-<<<<<<< HEAD
-                elif inflow[i] > 1e-6:
-=======
                 elif inflow[i] > ZERO:
->>>>>>> 2ebf17e7
                     # Case (c)
                     a = sqrt(self.previous_outflow[i]) - sqrt(inflow[i])
                     a /= sqrt(self.previous_outflow[i]) + sqrt(inflow[i])
